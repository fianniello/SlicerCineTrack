--- conflicted
+++ resolved
@@ -18,9 +18,6 @@
      </property>
      <layout class="QFormLayout" name="formLayout_2">
       <item row="0" column="0">
-<<<<<<< HEAD
-       <widget class="QLabel" name="3DVolume_label">
-=======
         <widget class="QLabel" name="2DTimeSeriesFolder_label">
           <property name="text">
             <string>2D Time Series Images Folder:</string>
@@ -38,39 +35,19 @@
         </widget>
       </item>
       <item row="1" column="0">
-       <widget class="QLabel" name="TrackingFolder_label">
->>>>>>> ccea68d2
+       <widget class="QLabel" name="3DVolume_label">
         <property name="text">
          <string>3D Volume:</string>
         </property>
        </widget>
       </item>
-<<<<<<< HEAD
-      <item row="0" column="1">
+      <item row="1" column="1">
        <widget class="ctkPathLineEdit" name="Path3DVolume">
-=======
-      <item row="1" column="1">
-       <widget class="ctkPathLineEdit" name="TrackingFolder">
->>>>>>> ccea68d2
         <property name="label">
          <string/>
         </property>
         <property name="filters">
-<<<<<<< HEAD
          <set>ctkPathLineEdit::Files|ctkPathLineEdit::Executable|ctkPathLineEdit::NoDot|ctkPathLineEdit::NoDotDot|ctkPathLineEdit::Readable</set>
-=======
-         <set>ctkPathLineEdit::Dirs|ctkPathLineEdit::Executable|ctkPathLineEdit::NoDot|ctkPathLineEdit::NoDotDot|ctkPathLineEdit::Readable</set>
-        </property>
-        <property name="options">
-         <set>ctkPathLineEdit::ShowDirsOnly</set>
-        </property>
-       </widget>
-      </item>
-      <item row="2" column="0" colspan="2">
-       <widget class="QLabel" name="label">
-        <property name="text">
-         <string>Select Folder with data to load (it might freeze for a second)...</string>
->>>>>>> ccea68d2
         </property>
        </widget>
       </item>
